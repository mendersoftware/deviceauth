import bravado
import pytest
import requests
import json
import uuid

from common import (
    Device,
    DevAuthorizer,
    device_auth_req,
    explode_jwt,
    clean_migrated_db,
    clean_db,
    mongo,
    cli,
    management_api,
    internal_api,
    device_api,
    get_fake_tenantadm_addr,
    make_fake_tenant_token,
)

from cryptutil import compare_keys

import orchestrator
import mockserver


def request_token(device, dev_auth, url):
    handlers = [
        (
            "POST",
            "/api/internal/v1/tenantadm/tenants/verify",
            lambda _: (200, {}, {"id": "507f191e810c19729de860ea", "name": "Acme",},),
        ),
    ]
    with mockserver.run_fake(get_fake_tenantadm_addr(), handlers=handlers) as fake:
        rsp = device_auth_req(url, dev_auth, device)
        assert rsp.status_code == 200
    dev_auth.parse_rsp_payload(device, rsp.text)
    return device.token


def verify_token(token, status_code, url):
    auth_hdr = "Bearer {}".format(token)
    rsp = requests.post(url, data="", headers={"Authorization": auth_hdr})
    assert rsp.status_code == status_code


@pytest.yield_fixture(scope="function")
def accepted_tenants_devices(
    device_api, management_api, clean_migrated_db, cli, request
):
    """Fixture that sets up an accepted devices for tenants. The fixture can
       be parametrized with a tenants, number of devices and number of authentication sets.
       Yields a dict:
       [tenant ID: [device object, ...], ]"""

    requested = request.param

    tenants_devices = dict()
    url = device_api.auth_requests_url

    for (tenant, dev_count, auth_count) in requested:

        tenant_devices = []
        cli.migrate(tenant=tenant)
        tenant_token = make_fake_tenant_token(tenant)
        for _ in range(int(dev_count)):
            d = Device()
            for i in range(int(auth_count)):
                d.rotate_key()
                da = DevAuthorizer(tenant_token=tenant_token)

                # poke devauth so that device appears
                handlers = [
                    (
                        "POST",
                        "/api/internal/v1/tenantadm/tenants/verify",
                        lambda _: (
                            200,
                            {},
                            {"id": "507f191e810c19729de860ea", "name": "Acme",},
                        ),
                    ),
                ]
                with mockserver.run_fake(
                    get_fake_tenantadm_addr(), handlers=handlers
                ) as fake:
                    rsp = device_auth_req(url, da, d)
                    assert rsp.status_code == 401

                # try to find our devices in all devices listing
                dev = management_api.find_device_by_identity(
                    d.identity, Authorization="Bearer " + tenant_token
                )

                devid = dev.id
                for a in dev.auth_sets:
                    if compare_keys(a.pubkey, d.public_key):
                        aid = a.id
                        break

                try:
                    with orchestrator.run_fake_for_device_id(devid) as server:
                        management_api.accept_device(
                            devid, aid, Authorization="Bearer " + tenant_token
                        )
                except bravado.exception.HTTPError as e:
                    assert e.response.status_code == 204

            assert dev
            tenant_devices.append(d)

        tenants_devices[tenant] = tenant_devices
    yield tenants_devices


class TestEnterpriseDeleteTokens:
    @pytest.mark.parametrize(
        "accepted_tenants_devices", [[("foo", 2, 2), ("bar", 1, 3)]], indirect=True,
    )
    def test_delete_tokens_by_device_ok(
        self, accepted_tenants_devices, internal_api, management_api, device_api,
    ):
        td = accepted_tenants_devices
<<<<<<< HEAD
        try:
            tenant_foo_token = make_fake_tenant_token("foo")
            da_foo = DevAuthorizer(tenant_token=tenant_foo_token)
            d1_foo = td["foo"][0]
            with orchestrator.run_fake_for_device_id(1) as server:
                token1 = request_token(d1_foo, da_foo, device_api.auth_requests_url)
                assert len(token1) > 0
            d2_foo = td["foo"][1]
            with orchestrator.run_fake_for_device_id(2) as server:
                token2 = request_token(d2_foo, da_foo, device_api.auth_requests_url)
                assert len(token2) > 0

            tenant_bar_token = make_fake_tenant_token("bar")
            da_bar = DevAuthorizer(tenant_token=tenant_bar_token)
            d1_bar = td["bar"][0]
            with orchestrator.run_fake_for_device_id(1) as server:
                token3 = request_token(d1_bar, da_bar, device_api.auth_requests_url)
                assert len(token2) > 0

            verify_url = internal_api.make_api_url("/tokens/verify")
            verify_token(token1, 200, verify_url)
            verify_token(token2, 200, verify_url)
            verify_token(token3, 200, verify_url)

            dev1 = management_api.find_device_by_identity(
                d1_foo.identity, Authorization="Bearer " + tenant_foo_token
            )
            payload = {"device_id": dev1.id, "tenant_id": "foo"}
            rsp = requests.delete(internal_api.make_api_url("/tokens"), params=payload)
            assert rsp.status_code == 204

            verify_token(token1, 401, verify_url)
            verify_token(token2, 200, verify_url)
            verify_token(token3, 200, verify_url)
        except bravado.exception.HTTPError as e:
            assert e.response.status_code == 204
=======
>>>>>>> 2b92c9d4

        tenant_foo_token = make_fake_tenant_token("foo")
        da_foo = DevAuthorizer(tenant_token=tenant_foo_token)
        d1_foo = td["foo"][0]
        token1 = request_token(d1_foo, da_foo, device_api.auth_requests_url)
        assert len(token1) > 0
        d2_foo = td["foo"][1]
        token2 = request_token(d2_foo, da_foo, device_api.auth_requests_url)
        assert len(token2) > 0

        tenant_bar_token = make_fake_tenant_token("bar")
        da_bar = DevAuthorizer(tenant_token=tenant_bar_token)
        d1_bar = td["bar"][0]
        token3 = request_token(d1_bar, da_bar, device_api.auth_requests_url)
        assert len(token2) > 0

        verify_url = internal_api.make_api_url("/tokens/verify")
        verify_token(token1, 200, verify_url)
        verify_token(token2, 200, verify_url)
        verify_token(token3, 200, verify_url)

        dev1 = management_api.find_device_by_identity(
            d1_foo.identity, Authorization="Bearer " + tenant_foo_token
        )
        payload = {"device_id": dev1.id, "tenant_id": "foo"}
        rsp = requests.delete(internal_api.make_api_url("/tokens"), params=payload)
        assert rsp.status_code == 204

        verify_token(token1, 401, verify_url)
        verify_token(token2, 200, verify_url)
        verify_token(token3, 200, verify_url)

    @pytest.mark.parametrize(
        "accepted_tenants_devices", [[("foo", 2, 2), ("bar", 1, 3)]], indirect=True,
    )
    def test_delete_tokens_by_non_existent_device_ok(
        self, accepted_tenants_devices, internal_api, management_api, device_api,
    ):
        td = accepted_tenants_devices

        tenant_foo_token = make_fake_tenant_token("foo")
        da_foo = DevAuthorizer(tenant_token=tenant_foo_token)
        d1_foo = td["foo"][0]
        token1 = request_token(d1_foo, da_foo, device_api.auth_requests_url)
        assert len(token1) > 0
        d2_foo = td["foo"][1]
        token2 = request_token(d2_foo, da_foo, device_api.auth_requests_url)
        assert len(token2) > 0

        tenant_bar_token = make_fake_tenant_token("bar")
        da_bar = DevAuthorizer(tenant_token=tenant_bar_token)
        d1_bar = td["bar"][0]
        token3 = request_token(d1_bar, da_bar, device_api.auth_requests_url)
        assert len(token2) > 0

        verify_url = internal_api.make_api_url("/tokens/verify")
        verify_token(token1, 200, verify_url)
        verify_token(token2, 200, verify_url)
        verify_token(token3, 200, verify_url)

        payload = {"device_id": str(uuid.uuid4()), "tenant_id": "foo"}
        rsp = requests.delete(internal_api.make_api_url("/tokens"), params=payload)
        assert rsp.status_code == 204

        verify_token(token1, 200, verify_url)
        verify_token(token2, 200, verify_url)
        verify_token(token3, 200, verify_url)

    @pytest.mark.parametrize(
        "accepted_tenants_devices", [[("foo", 2, 2), ("bar", 1, 3)]], indirect=True,
    )
    def test_delete_tokens_by_tenant_ok(
        self, accepted_tenants_devices, internal_api, management_api, device_api,
    ):
        td = accepted_tenants_devices

        tenant_foo_token = make_fake_tenant_token("foo")
        da_foo = DevAuthorizer(tenant_token=tenant_foo_token)
        d1_foo = td["foo"][0]
        token1 = request_token(d1_foo, da_foo, device_api.auth_requests_url)
        assert len(token1) > 0
        d2_foo = td["foo"][1]
        token2 = request_token(d2_foo, da_foo, device_api.auth_requests_url)
        assert len(token2) > 0

        tenant_bar_token = make_fake_tenant_token("bar")
        da_bar = DevAuthorizer(tenant_token=tenant_bar_token)
        d1_bar = td["bar"][0]
        token3 = request_token(d1_bar, da_bar, device_api.auth_requests_url)
        assert len(token2) > 0

        verify_url = internal_api.make_api_url("/tokens/verify")
        verify_token(token1, 200, verify_url)
        verify_token(token2, 200, verify_url)
        verify_token(token3, 200, verify_url)

        dev1 = management_api.find_device_by_identity(
            d1_foo.identity, Authorization="Bearer " + tenant_foo_token
        )
        payload = {"tenant_id": "foo"}
        rsp = requests.delete(internal_api.make_api_url("/tokens"), params=payload)
        assert rsp.status_code == 204

        verify_token(token1, 401, verify_url)
        verify_token(token2, 401, verify_url)
        verify_token(token3, 200, verify_url)

    @pytest.mark.parametrize(
        "accepted_tenants_devices", [[("foo", 2, 2), ("bar", 1, 3)]], indirect=True,
    )
    def test_delete_tokens_by_non_existent_tenant_ok(
        self, accepted_tenants_devices, internal_api, management_api, device_api,
    ):
        td = accepted_tenants_devices

        tenant_foo_token = make_fake_tenant_token("foo")
        da_foo = DevAuthorizer(tenant_token=tenant_foo_token)
        d1_foo = td["foo"][0]
        token1 = request_token(d1_foo, da_foo, device_api.auth_requests_url)
        assert len(token1) > 0
        d2_foo = td["foo"][1]
        token2 = request_token(d2_foo, da_foo, device_api.auth_requests_url)
        assert len(token2) > 0

        tenant_bar_token = make_fake_tenant_token("bar")
        da_bar = DevAuthorizer(tenant_token=tenant_bar_token)
        d1_bar = td["bar"][0]
        token3 = request_token(d1_bar, da_bar, device_api.auth_requests_url)
        assert len(token2) > 0

        verify_url = internal_api.make_api_url("/tokens/verify")
        verify_token(token1, 200, verify_url)
        verify_token(token2, 200, verify_url)
        verify_token(token3, 200, verify_url)

        dev1 = management_api.find_device_by_identity(
            d1_foo.identity, Authorization="Bearer " + tenant_foo_token
        )
        payload = {"tenant_id": "baz"}
        rsp = requests.delete(internal_api.make_api_url("/tokens"), params=payload)
        assert rsp.status_code == 204

        verify_token(token1, 200, verify_url)
        verify_token(token2, 200, verify_url)
        verify_token(token3, 200, verify_url)

    def test_delete_tokens_no_tenant_id_bad_request(self, internal_api):
        rsp = requests.delete(internal_api.make_api_url("/tokens"))
        assert rsp.status_code == 400

    def test_delete_tokens_by_device_no_tenant_id_bad_request(self, internal_api):
        payload = {"device_id": "foo"}
        rsp = requests.delete(internal_api.make_api_url("/tokens"), params=payload)
        assert rsp.status_code == 400<|MERGE_RESOLUTION|>--- conflicted
+++ resolved
@@ -31,7 +31,7 @@
         (
             "POST",
             "/api/internal/v1/tenantadm/tenants/verify",
-            lambda _: (200, {}, {"id": "507f191e810c19729de860ea", "name": "Acme",},),
+            lambda _: (200, {}, {"id": "507f191e810c19729de860ea", "name": "Acme",}),
         ),
     ]
     with mockserver.run_fake(get_fake_tenantadm_addr(), handlers=handlers) as fake:
@@ -84,11 +84,16 @@
                         ),
                     ),
                 ]
-                with mockserver.run_fake(
-                    get_fake_tenantadm_addr(), handlers=handlers
-                ) as fake:
-                    rsp = device_auth_req(url, da, d)
-                    assert rsp.status_code == 401
+
+                try:
+                    with orchestrator.run_fake_for_device_id(1) as server:
+                        with mockserver.run_fake(
+                            get_fake_tenantadm_addr(), handlers=handlers
+                        ) as fake:
+                            rsp = device_auth_req(url, da, d)
+                            assert rsp.status_code == 401
+                except bravado.exception.HTTPError as e:
+                    assert e.response.status_code == 204
 
                 # try to find our devices in all devices listing
                 dev = management_api.find_device_by_identity(
@@ -106,6 +111,8 @@
                         management_api.accept_device(
                             devid, aid, Authorization="Bearer " + tenant_token
                         )
+                        token = request_token(d, da, device_api.auth_requests_url)
+                        assert len(token) > 0
                 except bravado.exception.HTTPError as e:
                     assert e.response.status_code == 204
 
@@ -118,13 +125,12 @@
 
 class TestEnterpriseDeleteTokens:
     @pytest.mark.parametrize(
-        "accepted_tenants_devices", [[("foo", 2, 2), ("bar", 1, 3)]], indirect=True,
+        "accepted_tenants_devices", [[("foo", 2, 2), ("bar", 1, 3)]], indirect=True
     )
     def test_delete_tokens_by_device_ok(
-        self, accepted_tenants_devices, internal_api, management_api, device_api,
+        self, accepted_tenants_devices, internal_api, management_api, device_api
     ):
         td = accepted_tenants_devices
-<<<<<<< HEAD
         try:
             tenant_foo_token = make_fake_tenant_token("foo")
             da_foo = DevAuthorizer(tenant_token=tenant_foo_token)
@@ -161,153 +167,138 @@
             verify_token(token3, 200, verify_url)
         except bravado.exception.HTTPError as e:
             assert e.response.status_code == 204
-=======
->>>>>>> 2b92c9d4
-
-        tenant_foo_token = make_fake_tenant_token("foo")
-        da_foo = DevAuthorizer(tenant_token=tenant_foo_token)
-        d1_foo = td["foo"][0]
-        token1 = request_token(d1_foo, da_foo, device_api.auth_requests_url)
-        assert len(token1) > 0
-        d2_foo = td["foo"][1]
-        token2 = request_token(d2_foo, da_foo, device_api.auth_requests_url)
-        assert len(token2) > 0
-
-        tenant_bar_token = make_fake_tenant_token("bar")
-        da_bar = DevAuthorizer(tenant_token=tenant_bar_token)
-        d1_bar = td["bar"][0]
-        token3 = request_token(d1_bar, da_bar, device_api.auth_requests_url)
-        assert len(token2) > 0
-
-        verify_url = internal_api.make_api_url("/tokens/verify")
-        verify_token(token1, 200, verify_url)
-        verify_token(token2, 200, verify_url)
-        verify_token(token3, 200, verify_url)
-
-        dev1 = management_api.find_device_by_identity(
-            d1_foo.identity, Authorization="Bearer " + tenant_foo_token
-        )
-        payload = {"device_id": dev1.id, "tenant_id": "foo"}
-        rsp = requests.delete(internal_api.make_api_url("/tokens"), params=payload)
-        assert rsp.status_code == 204
-
-        verify_token(token1, 401, verify_url)
-        verify_token(token2, 200, verify_url)
-        verify_token(token3, 200, verify_url)
 
     @pytest.mark.parametrize(
-        "accepted_tenants_devices", [[("foo", 2, 2), ("bar", 1, 3)]], indirect=True,
+        "accepted_tenants_devices", [[("foo", 2, 2), ("bar", 1, 3)]], indirect=True
     )
     def test_delete_tokens_by_non_existent_device_ok(
-        self, accepted_tenants_devices, internal_api, management_api, device_api,
+        self, accepted_tenants_devices, internal_api, management_api, device_api
     ):
-        td = accepted_tenants_devices
-
-        tenant_foo_token = make_fake_tenant_token("foo")
-        da_foo = DevAuthorizer(tenant_token=tenant_foo_token)
-        d1_foo = td["foo"][0]
-        token1 = request_token(d1_foo, da_foo, device_api.auth_requests_url)
-        assert len(token1) > 0
-        d2_foo = td["foo"][1]
-        token2 = request_token(d2_foo, da_foo, device_api.auth_requests_url)
-        assert len(token2) > 0
-
-        tenant_bar_token = make_fake_tenant_token("bar")
-        da_bar = DevAuthorizer(tenant_token=tenant_bar_token)
-        d1_bar = td["bar"][0]
-        token3 = request_token(d1_bar, da_bar, device_api.auth_requests_url)
-        assert len(token2) > 0
-
-        verify_url = internal_api.make_api_url("/tokens/verify")
-        verify_token(token1, 200, verify_url)
-        verify_token(token2, 200, verify_url)
-        verify_token(token3, 200, verify_url)
-
-        payload = {"device_id": str(uuid.uuid4()), "tenant_id": "foo"}
-        rsp = requests.delete(internal_api.make_api_url("/tokens"), params=payload)
-        assert rsp.status_code == 204
-
-        verify_token(token1, 200, verify_url)
-        verify_token(token2, 200, verify_url)
-        verify_token(token3, 200, verify_url)
+        try:
+            td = accepted_tenants_devices
+
+            tenant_foo_token = make_fake_tenant_token("foo")
+            da_foo = DevAuthorizer(tenant_token=tenant_foo_token)
+            d1_foo = td["foo"][0]
+            with orchestrator.run_fake_for_device_id(1) as server:
+                token1 = request_token(d1_foo, da_foo, device_api.auth_requests_url)
+                assert len(token1) > 0
+            d2_foo = td["foo"][1]
+            with orchestrator.run_fake_for_device_id(2) as server:
+                token2 = request_token(d2_foo, da_foo, device_api.auth_requests_url)
+                assert len(token2) > 0
+
+            tenant_bar_token = make_fake_tenant_token("bar")
+            da_bar = DevAuthorizer(tenant_token=tenant_bar_token)
+            d1_bar = td["bar"][0]
+            with orchestrator.run_fake_for_device_id(1) as server:
+                token3 = request_token(d1_bar, da_bar, device_api.auth_requests_url)
+                assert len(token2) > 0
+
+            verify_url = internal_api.make_api_url("/tokens/verify")
+            verify_token(token1, 200, verify_url)
+            verify_token(token2, 200, verify_url)
+            verify_token(token3, 200, verify_url)
+
+            payload = {"device_id": str(uuid.uuid4()), "tenant_id": "foo"}
+            rsp = requests.delete(internal_api.make_api_url("/tokens"), params=payload)
+            assert rsp.status_code == 204
+
+            verify_token(token1, 200, verify_url)
+            verify_token(token2, 200, verify_url)
+            verify_token(token3, 200, verify_url)
+        except bravado.exception.HTTPError as e:
+            assert e.response.status_code == 204
 
     @pytest.mark.parametrize(
-        "accepted_tenants_devices", [[("foo", 2, 2), ("bar", 1, 3)]], indirect=True,
+        "accepted_tenants_devices", [[("foo", 2, 2), ("bar", 1, 3)]], indirect=True
     )
     def test_delete_tokens_by_tenant_ok(
-        self, accepted_tenants_devices, internal_api, management_api, device_api,
+        self, accepted_tenants_devices, internal_api, management_api, device_api
     ):
-        td = accepted_tenants_devices
-
-        tenant_foo_token = make_fake_tenant_token("foo")
-        da_foo = DevAuthorizer(tenant_token=tenant_foo_token)
-        d1_foo = td["foo"][0]
-        token1 = request_token(d1_foo, da_foo, device_api.auth_requests_url)
-        assert len(token1) > 0
-        d2_foo = td["foo"][1]
-        token2 = request_token(d2_foo, da_foo, device_api.auth_requests_url)
-        assert len(token2) > 0
-
-        tenant_bar_token = make_fake_tenant_token("bar")
-        da_bar = DevAuthorizer(tenant_token=tenant_bar_token)
-        d1_bar = td["bar"][0]
-        token3 = request_token(d1_bar, da_bar, device_api.auth_requests_url)
-        assert len(token2) > 0
-
-        verify_url = internal_api.make_api_url("/tokens/verify")
-        verify_token(token1, 200, verify_url)
-        verify_token(token2, 200, verify_url)
-        verify_token(token3, 200, verify_url)
-
-        dev1 = management_api.find_device_by_identity(
-            d1_foo.identity, Authorization="Bearer " + tenant_foo_token
-        )
-        payload = {"tenant_id": "foo"}
-        rsp = requests.delete(internal_api.make_api_url("/tokens"), params=payload)
-        assert rsp.status_code == 204
-
-        verify_token(token1, 401, verify_url)
-        verify_token(token2, 401, verify_url)
-        verify_token(token3, 200, verify_url)
+        try:
+            td = accepted_tenants_devices
+
+            tenant_foo_token = make_fake_tenant_token("foo")
+            da_foo = DevAuthorizer(tenant_token=tenant_foo_token)
+            d1_foo = td["foo"][0]
+            with orchestrator.run_fake_for_device_id(1) as server:
+                token1 = request_token(d1_foo, da_foo, device_api.auth_requests_url)
+                assert len(token1) > 0
+            d2_foo = td["foo"][1]
+            with orchestrator.run_fake_for_device_id(2) as server:
+                token2 = request_token(d2_foo, da_foo, device_api.auth_requests_url)
+                assert len(token2) > 0
+
+            tenant_bar_token = make_fake_tenant_token("bar")
+            da_bar = DevAuthorizer(tenant_token=tenant_bar_token)
+            d1_bar = td["bar"][0]
+            with orchestrator.run_fake_for_device_id(1) as server:
+                token3 = request_token(d1_bar, da_bar, device_api.auth_requests_url)
+                assert len(token2) > 0
+
+            verify_url = internal_api.make_api_url("/tokens/verify")
+            verify_token(token1, 200, verify_url)
+            verify_token(token2, 200, verify_url)
+            verify_token(token3, 200, verify_url)
+
+            dev1 = management_api.find_device_by_identity(
+                d1_foo.identity, Authorization="Bearer " + tenant_foo_token
+            )
+            payload = {"tenant_id": "foo"}
+            rsp = requests.delete(internal_api.make_api_url("/tokens"), params=payload)
+            assert rsp.status_code == 204
+
+            verify_token(token1, 401, verify_url)
+            verify_token(token2, 401, verify_url)
+            verify_token(token3, 200, verify_url)
+        except bravado.exception.HTTPError as e:
+            assert e.response.status_code == 204
 
     @pytest.mark.parametrize(
-        "accepted_tenants_devices", [[("foo", 2, 2), ("bar", 1, 3)]], indirect=True,
+        "accepted_tenants_devices", [[("foo", 2, 2), ("bar", 1, 3)]], indirect=True
     )
     def test_delete_tokens_by_non_existent_tenant_ok(
-        self, accepted_tenants_devices, internal_api, management_api, device_api,
+        self, accepted_tenants_devices, internal_api, management_api, device_api
     ):
-        td = accepted_tenants_devices
-
-        tenant_foo_token = make_fake_tenant_token("foo")
-        da_foo = DevAuthorizer(tenant_token=tenant_foo_token)
-        d1_foo = td["foo"][0]
-        token1 = request_token(d1_foo, da_foo, device_api.auth_requests_url)
-        assert len(token1) > 0
-        d2_foo = td["foo"][1]
-        token2 = request_token(d2_foo, da_foo, device_api.auth_requests_url)
-        assert len(token2) > 0
-
-        tenant_bar_token = make_fake_tenant_token("bar")
-        da_bar = DevAuthorizer(tenant_token=tenant_bar_token)
-        d1_bar = td["bar"][0]
-        token3 = request_token(d1_bar, da_bar, device_api.auth_requests_url)
-        assert len(token2) > 0
-
-        verify_url = internal_api.make_api_url("/tokens/verify")
-        verify_token(token1, 200, verify_url)
-        verify_token(token2, 200, verify_url)
-        verify_token(token3, 200, verify_url)
-
-        dev1 = management_api.find_device_by_identity(
-            d1_foo.identity, Authorization="Bearer " + tenant_foo_token
-        )
-        payload = {"tenant_id": "baz"}
-        rsp = requests.delete(internal_api.make_api_url("/tokens"), params=payload)
-        assert rsp.status_code == 204
-
-        verify_token(token1, 200, verify_url)
-        verify_token(token2, 200, verify_url)
-        verify_token(token3, 200, verify_url)
+        try:
+            td = accepted_tenants_devices
+
+            tenant_foo_token = make_fake_tenant_token("foo")
+            da_foo = DevAuthorizer(tenant_token=tenant_foo_token)
+            d1_foo = td["foo"][0]
+            with orchestrator.run_fake_for_device_id(1) as server:
+                token1 = request_token(d1_foo, da_foo, device_api.auth_requests_url)
+                assert len(token1) > 0
+            d2_foo = td["foo"][1]
+            with orchestrator.run_fake_for_device_id(2) as server:
+                token2 = request_token(d2_foo, da_foo, device_api.auth_requests_url)
+                assert len(token2) > 0
+
+            tenant_bar_token = make_fake_tenant_token("bar")
+            da_bar = DevAuthorizer(tenant_token=tenant_bar_token)
+            d1_bar = td["bar"][0]
+            with orchestrator.run_fake_for_device_id(1) as server:
+                token3 = request_token(d1_bar, da_bar, device_api.auth_requests_url)
+                assert len(token2) > 0
+
+            verify_url = internal_api.make_api_url("/tokens/verify")
+            verify_token(token1, 200, verify_url)
+            verify_token(token2, 200, verify_url)
+            verify_token(token3, 200, verify_url)
+
+            dev1 = management_api.find_device_by_identity(
+                d1_foo.identity, Authorization="Bearer " + tenant_foo_token
+            )
+            payload = {"tenant_id": "baz"}
+            rsp = requests.delete(internal_api.make_api_url("/tokens"), params=payload)
+            assert rsp.status_code == 204
+
+            verify_token(token1, 200, verify_url)
+            verify_token(token2, 200, verify_url)
+            verify_token(token3, 200, verify_url)
+        except bravado.exception.HTTPError as e:
+            assert e.response.status_code == 204
 
     def test_delete_tokens_no_tenant_id_bad_request(self, internal_api):
         rsp = requests.delete(internal_api.make_api_url("/tokens"))
